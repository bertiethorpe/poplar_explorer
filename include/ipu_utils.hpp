--- conflicted
+++ resolved
@@ -19,11 +19,7 @@
 #include <boost/property_tree/ptree.hpp>
 #include <boost/property_tree/json_parser.hpp>
 #include <spdlog/spdlog.h>
-<<<<<<< HEAD
 #if COMPAT_SPDLOG_VERSION >= 10500
-=======
-#if SPDLOG_VERISON >= 10500
->>>>>>> 3814f338
 #include <spdlog/sinks/stdout_sinks.h>
 #endif
 #include <spdlog/fmt/ostr.h>
@@ -32,11 +28,7 @@
 
 /// Return the application's shared logger object.
 inline std::shared_ptr<spdlog::logger> logger() {
-<<<<<<< HEAD
   #if COMPAT_SPDLOG_VERSION >= 10500
-=======
-  #if SPDLOG_VERSION >= 10500
->>>>>>> 3814f338
     static auto logger = [](){
       auto console_sink = std::make_shared<spdlog::sinks::stdout_sink_mt>();
       auto logger = std::make_shared<spdlog::logger>("ipu_trace_logger", console_sink);
